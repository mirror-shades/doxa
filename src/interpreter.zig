const std = @import("std");
const ast = @import("ast.zig");
const token = @import("token.zig");
const ReportingModule = @import("reporting.zig");
const ErrorList = ReportingModule.ErrorList;
const MemoryManager = @import("memory.zig").MemoryManager;
const TypeInfo = ast.TypeInfo;

const StringInterner = struct {
    strings: std.StringHashMap([]const u8),
    allocator: std.mem.Allocator,

    pub fn init(allocator: std.mem.Allocator) StringInterner {
        return StringInterner{
            .strings = std.StringHashMap([]const u8).init(allocator),
            .allocator = allocator,
        };
    }

    pub fn deinit(self: *StringInterner) void {
        var it = self.strings.iterator();
        while (it.next()) |entry| {
            self.allocator.free(entry.key_ptr.*);
        }
        self.strings.deinit();
    }

    pub fn intern(self: *StringInterner, string: []const u8) ![]const u8 {
        if (self.strings.get(string)) |existing| {
            return existing;
        }
        const copy = try self.allocator.dupe(u8, string);
        try self.strings.put(copy, copy);
        return copy;
    }
};

pub const Environment = struct {
    values: std.StringHashMap(token.TokenLiteral),
    types: std.StringHashMap(ast.TypeInfo),
    enclosing: ?*Environment,
    debug_enabled: bool,
    allocator: std.mem.Allocator,

    pub fn init(allocator: std.mem.Allocator, enclosing: ?*Environment, debug_enabled: bool) Environment {
        return .{
            .values = std.StringHashMap(token.TokenLiteral).init(allocator),
            .types = std.StringHashMap(ast.TypeInfo).init(allocator),
            .enclosing = enclosing,
            .debug_enabled = debug_enabled,
            .allocator = allocator,
        };
    }

    pub fn deinit(self: *Environment) void {
        var it = self.values.iterator();
        while (it.next()) |entry| {
            switch (entry.value_ptr.*) {
                .array => |arr| self.allocator.free(arr),
                .function => |f| {
                    self.allocator.free(f.params);
                },
                else => {},
            }
        }
        self.values.deinit();
        self.types.deinit();
    }

    pub fn define(self: *Environment, key: []const u8, value: token.TokenLiteral, type_info: ast.TypeInfo) !void {
        if (self.debug_enabled) {
            std.debug.print("Defining variable '{s}' = {any}\n", .{ key, value });
        }

        // Check if the variable already exists in this scope
        if (self.values.contains(key)) {
            // If it exists and is mutable, update it
            const type_info_result = try self.getTypeInfo(key);
            if (type_info_result.is_mutable) {
                try self.values.put(key, value);
                try self.types.put(key, type_info);
                return;
            } else {
                return error.ImmutableVariable;
            }
        }

        // If it doesn't exist, add it
        try self.values.put(key, value);
        try self.types.put(key, type_info);

        if (self.debug_enabled) {
            std.debug.print("Defined variable '{s}' = {any}\n", .{ key, value });
        }
    }

    pub fn get(self: *Environment, name: []const u8) ErrorList!?token.TokenLiteral {
        if (self.values.get(name)) |value| {
            return value;
        }
        if (self.enclosing) |enclosing| {
            return enclosing.get(name);
        }
        return null;
    }

    pub fn assign(self: *Environment, name: []const u8, value: token.TokenLiteral) !void {
        if (self.debug_enabled) {
            std.debug.print("Attempting to assign '{s}' = {any}\n", .{ name, value });
        }

        // First check if the variable exists in current scope
        if (self.values.contains(name)) {
            // Free any existing array value before overwriting
            if (self.values.get(name)) |old_value| {
                if (old_value == .array) {
                    self.allocator.free(old_value.array);
                }
            }
            try self.values.put(name, value);
            return;
        }

        // If not in current scope but we have an enclosing scope, try there
        if (self.enclosing) |enclosing| {
            try enclosing.assign(name, value);
            return;
        }

        // If we get here, the variable doesn't exist in any scope
        return error.UndefinedVariable;
    }

    pub fn getTypeInfo(self: *Environment, name: []const u8) ErrorList!TypeInfo {
        if (self.types.get(name)) |type_info| {
            return type_info;
        }
        if (self.enclosing) |enclosing| {
            return enclosing.getTypeInfo(name);
        }
        return error.UndefinedVariable;
    }
};

pub const Interpreter = struct {
    memory: *MemoryManager,
    environment: *Environment,
    globals: *Environment,
    debug_enabled: bool,
    string_interner: StringInterner,
    stdout_buffer: std.ArrayList(u8),
    entry_point: ?[]const u8 = null,
    last_result: ?token.TokenLiteral = null,

    pub fn init(memory: *MemoryManager) !Interpreter {
        const globals = try memory.getAllocator().create(Environment);
        globals.* = Environment.init(memory.getAllocator(), null, memory.debug_enabled);

        var interpreter = Interpreter{
            .memory = memory,
            .environment = globals,
            .globals = globals,
            .debug_enabled = memory.debug_enabled,
            .string_interner = StringInterner.init(memory.getAllocator()),
            .stdout_buffer = std.ArrayList(u8).init(memory.getAllocator()),
            .entry_point = null,
        };

        // Explicitly set debug mode
        interpreter.debug_enabled = memory.debug_enabled;

        if (memory.debug_enabled) {
            std.debug.print("Interpreter initialized with debug mode: {}\n", .{interpreter.debug_enabled});
        }

        return interpreter;
    }

    pub fn deinit(self: *Interpreter) void {
        self.environment.deinit();
        self.string_interner.deinit();
        self.stdout_buffer.deinit();
    }

    pub fn interpret(self: *Interpreter, statements: []ast.Stmt) ErrorList!void {
        if (self.debug_enabled) {
            std.debug.print("\n=== Starting interpretation ===\n", .{});
            std.debug.print("Debug mode is: {}\n", .{self.debug_enabled});
            std.debug.print("Number of statements: {}\n", .{statements.len});
        }

        // First pass - create forward declarations for all functions
        for (statements) |*stmt| {
            if (stmt.* == .Function) {
                const f = stmt.Function;
                if (self.debug_enabled) {
                    std.debug.print("\nCreating forward declaration for: {s}\n", .{f.name.lexeme});
                }

                // Create the function object
                const function = token.TokenLiteral{
                    .function = .{
                        .params = f.params,
                        .body = f.body, // Include the body right away
                        .closure = self.environment,
                    },
                };

                // Define the function in the environment
                try self.environment.define(f.name.lexeme, function, .{
                    .base = .Function,
                    .is_mutable = false,
                    .is_dynamic = false,
                });

                if (self.debug_enabled) {
                    std.debug.print("Defined function '{s}' with {d} parameters\n", .{ f.name.lexeme, f.params.len });
                }
            }
        }

        // Second pass - define function bodies and execute statements
        for (statements) |*stmt| {
            if (stmt.* == .Function) {
                const f = stmt.Function;
                if (self.debug_enabled) {
                    std.debug.print("\nDefining function body: {s}\n", .{f.name.lexeme});
                }

                // Update the function with its body
                const function = token.TokenLiteral{ .function = .{
                    .params = f.params,
                    .body = f.body,
                    .closure = self.environment,
                } };

                try self.environment.assign(f.name.lexeme, function);

                if (self.debug_enabled) {
                    std.debug.print("Attempting to assign '{s}' = {any}\n", .{ f.name.lexeme, function });
                }
            }

            if (self.debug_enabled) {
                std.debug.print("\nExecuting statement type: {s}\n", .{@tagName(stmt.*)});
            }

            if (stmt.* != .Function) {
                self.last_result = try self.executeStatement(stmt, self.debug_enabled);
            }
        }

        // Execute entry point if found
        if (self.entry_point) |main_fn| {
            if (self.debug_enabled) {
                std.debug.print("\n=== Executing entry point ===\n", .{});
            }

            const main_value = (try self.environment.get(main_fn)) orelse return error.InvalidEntryPoint;
            if (main_value != .function) {
                return error.InvalidEntryPoint;
            }

            var empty_args = [_]*ast.Expr{}; // Create empty slice of ast.Expr pointers
            _ = try self.callFunction(main_value, &empty_args);
        }

        if (self.debug_enabled) {
            std.debug.print("\n=== Interpretation complete ===\n", .{});
        }
    }

    pub fn executeBlock(self: *Interpreter, statements: []ast.Stmt, environment: *Environment) ErrorList!?token.TokenLiteral {
        const previous = self.environment;
        self.environment = environment;
        defer self.environment = previous;

        // Handle empty blocks
        if (statements.len == 0) {
            return null;
        }

        var result: ?token.TokenLiteral = null;

        // Execute all statements, allowing errors to propagate
        for (statements) |stmt| {
            result = self.executeStatement(&stmt, self.debug_enabled) catch |err| {
                if (err == error.ReturnValue) {
                    // Get the return value from the environment
                    if (environment.get("return")) |return_value| {
                        // Make a copy of the return value
                        const value = switch (return_value) {
                            .tetra => |t| token.TokenLiteral{ .tetra = t },
                            .boolean => |b| token.TokenLiteral{ .boolean = b },
                            else => return_value,
                        };
                        return value;
                    }
                }
                return err;
            };

            // Check for return value after each statement
            if (environment.get("return")) |return_value| {
                // Make a copy of the return value
                const value = switch (return_value) {
                    .tetra => |t| token.TokenLiteral{ .tetra = t },
                    .boolean => |b| token.TokenLiteral{ .boolean = b },
                    else => return_value,
                };
                return value;
            }
        }

        if (self.debug_enabled) {
            std.debug.print("Block evaluated to: {any}\n", .{result});
        }
        return result;
    }

    pub fn compare(a: anytype, b: anytype) i8 {
        var a_float: f64 = undefined;
        var b_float: f64 = undefined;
        if (@TypeOf(a) == i32 or @TypeOf(b) == i32) {
            a_float = @as(f64, @floatFromInt(a));
            b_float = @as(f64, @floatFromInt(b));
        } else if (@TypeOf(a) == f64 or @TypeOf(b) == f64) {
            a_float = a;
            b_float = b;
        } else {
            return error.InvalidType;
        }
        if (a_float < b_float) return -1;
        if (a_float > b_float) return 1;
        return 0;
    }

    pub fn executeStatement(self: *Interpreter, stmt: *const ast.Stmt, debug_enabled: bool) ErrorList!?token.TokenLiteral {
        if (debug_enabled) {
            std.debug.print("Executing statement: {any}\n", .{stmt.*});
        }

        return switch (stmt.*) {
            .Function => |f| {
                if (self.debug_enabled) {
                    std.debug.print("Executing function declaration: {s}\n", .{f.name.lexeme});
                }

                const function = token.TokenLiteral{
                    .function = .{
                        .params = f.params,
                        .body = f.body,
                        .closure = self.environment,
                    },
                };

                // Define the return type first
                try self.environment.define(
                    "return_type",
                    .{ .nothing = {} },
                    f.return_type_info,
                );

                // Then define the function
                try self.environment.define(
                    f.name.lexeme,
                    function,
                    f.return_type_info,
                );

                if (self.debug_enabled) {
                    std.debug.print("Defined function '{s}' with {d} parameters\n", .{ f.name.lexeme, f.params.len });
                }

                // If this is an entry point function, execute it immediately
                if (f.is_entry) {
                    if (self.debug_enabled) {
                        std.debug.print("\n=== Executing entry point function ===\n", .{});
                    }
                    const empty_args: []const *ast.Expr = &[_]*ast.Expr{};
                    return try self.callFunction(function, empty_args);
                }

                return null;
            },
            .Expression => |expr| {
                if (self.debug_enabled) {
                    std.debug.print("Executing expression statement\n", .{});
                }

                if (expr) |e| {
                    const result = try self.evaluate(e);
                    if (self.debug_enabled) {
                        std.debug.print("Expression result: {any}\n", .{result});
                    }
                    return result;
                }
                return null;
            },
            .VarDecl => |decl| {
                // Handle array type declarations
                if (decl.type_info.base == .Array) {
                    // Store the array type for use during array initialization
                    const element_type = decl.type_info.element_type orelse .Dynamic;
                    try self.environment.types.put("current_array_type", .{ .base = element_type });
                    defer _ = self.environment.types.remove("current_array_type");
                }

                const value = if (decl.initializer) |i| blk: {
                    const init_value = try self.evaluate(i);

                    // Type checking for initialization
                    switch (decl.type_info.base) {
                        .Int => if (init_value != .int) {
                            var reporting = ReportingModule.Reporting.init();
                            reporting.reportRuntimeError("Type error: Cannot initialize int variable with {s}", .{@tagName(init_value)});
                            return error.TypeError;
                        },
                        .Float => if (init_value != .float and init_value != .int) {
                            var reporting = ReportingModule.Reporting.init();
                            reporting.reportRuntimeError("Type error: Cannot initialize float variable with {s}", .{@tagName(init_value)});
                            return error.TypeError;
                        },
                        .Boolean => if (init_value != .boolean) {
                            var reporting = ReportingModule.Reporting.init();
                            reporting.reportRuntimeError("Type error: Cannot initialize bool variable with {s}", .{@tagName(init_value)});
                            return error.TypeError;
                        },
                        .Array => {
                            if (init_value != .array) {
                                var reporting = ReportingModule.Reporting.init();
                                reporting.reportRuntimeError("Type error: Cannot initialize array variable with {s}", .{@tagName(init_value)});
                                return error.TypeError;
                            }
                            // Check array element types if element_type is specified
                            if (decl.type_info.element_type) |expected_type| {
                                for (init_value.array) |element| {
                                    const matches = switch (expected_type) {
                                        .Int => element == .int,
                                        .Float => element == .float,
                                        .String => element == .string,
                                        .Boolean => element == .boolean,
                                        else => true,
                                    };
                                    if (!matches) {
                                        return error.TypeError;
                                    }
                                }
                            }
                        },
                        .Map => {
                            if (init_value != .map) {
                                var reporting = ReportingModule.Reporting.init();
                                reporting.reportRuntimeError("Type error: Cannot initialize map variable with {s}", .{@tagName(init_value)});
                                return error.TypeError;
                            }
                        },
                        .Dynamic => {},
                        else => {},
                    }
                    break :blk init_value;
                } else switch (decl.type_info.base) {
                    .Int => token.TokenLiteral{ .int = 0 },
                    .Float => token.TokenLiteral{ .float = 0.0 },
                    .String => token.TokenLiteral{ .string = try self.string_interner.intern("") },
                    .Boolean => token.TokenLiteral{ .boolean = token.Boolean.false },
                    .Map => token.TokenLiteral{ .map = std.StringHashMap(token.TokenLiteral).init(self.memory.getAllocator()) },
                    else => token.TokenLiteral{ .nothing = {} },
                };

                try self.environment.define(decl.name.lexeme, value, decl.type_info);
                return null;
            },
            .Block => |statements| {
                var block_env = Environment.init(self.memory.getAllocator(), self.environment, self.debug_enabled);
                defer block_env.deinit();
                const result = try self.executeBlock(statements, &block_env);
                if (self.debug_enabled and result != null) {
                    std.debug.print("{any}\n", .{result.?});
                }
                return result;
            },
            .EnumDecl => |decl| {
                // Create an enum type and store it in environment
                const enum_type = TypeInfo{
                    .base = .Enum,
                    .variants = try self.memory.getAllocator().alloc([]const u8, decl.variants.len),
                };

                // Store each variant
                for (decl.variants, 0..) |variant, i| {
                    enum_type.variants.?[i] = variant.lexeme;
                }

                try self.environment.define(decl.name.lexeme, .{ .nothing = {} }, enum_type);
                return .{ .nothing = {} };
            },
            .Map => |entries| {
                var map = std.StringHashMap(token.TokenLiteral).init(self.memory.getAllocator());
                errdefer map.deinit();

                for (entries) |entry| {
                    const key = try self.evaluate(entry.key);
                    const value = try self.evaluate(entry.value);

                    // Only support string keys for now
                    if (key != .string) {
                        return error.InvalidMapKey;
                    }

                    try map.put(key.string, value);
                }

                return token.TokenLiteral{ .map = map };
            },
            .Try => |try_stmt| {
                // Create new environment for try block
                var try_env = Environment.init(self.memory.getAllocator(), self.environment, self.debug_enabled);
                defer try_env.deinit();

                // Execute try block
                const try_result = self.executeBlock(try_stmt.try_body, &try_env) catch |err| {
                    // Create new environment for catch block
                    var catch_env = Environment.init(self.memory.getAllocator(), self.environment, self.debug_enabled);
                    defer catch_env.deinit();

                    // If there's an error variable, bind the error to it
                    if (try_stmt.error_var) |error_var| {
                        try catch_env.define(error_var.lexeme, .{ .string = @errorName(err) }, .{ .base = .String });
                    }

                    // Execute catch block
                    return self.executeBlock(try_stmt.catch_body, &catch_env) catch |catch_err| {
                        return catch_err;
                    };
                };

                return try_result;
            },
            .Module => |_| {
                return .{ .nothing = {} };
            },
            .Import => |_| {
                return .{ .nothing = {} };
            },
            .Path => |_| {
                return .{ .nothing = {} };
            },
            .Return => |ret| {
                if (ret.value) |value| {
                    const return_value = try self.evaluate(value);
                    try self.environment.define("return", return_value, .{ .base = .Dynamic });
                    return error.ReturnValue;
                }
                try self.environment.define("return", .{ .nothing = {} }, .{ .base = .Nothing });
                return error.ReturnValue;
            },
        };
    }

    pub fn evaluate(self: *Interpreter, expr: *const ast.Expr) ErrorList!token.TokenLiteral {
        return switch (expr.*) {
            .Literal => |lit| {
                return lit;
            },
            .Binary => |binary| {
                const left = try self.evaluate(binary.left orelse return error.InvalidExpression);
                const right = try self.evaluate(binary.right orelse return error.InvalidExpression);

                return switch (binary.operator.type) {
                    .EQUALITY_SYMBOL, .EQUALITY_KEYWORD => switch (left) {
                        .int, .float => {
                            if (right != .int and right != .float) return error.TypeError;

                            if (Interpreter.compare(left.int, right.int) == 0) {
                                return token.TokenLiteral{ .boolean = token.Boolean.true };
                            } else {
                                return token.TokenLiteral{ .boolean = token.Boolean.false };
                            }
                        },
                        .boolean, .tetra => {
                            if (right == .boolean or right == .tetra) {
                                return compareLogical(left, right);
                            }
                            return error.TypeError;
                        },
                        .string => {
                            if (std.mem.eql(u8, left.string, right.string)) {
                                return token.TokenLiteral{ .boolean = token.Boolean.true };
                            } else {
                                return token.TokenLiteral{ .boolean = token.Boolean.false };
                            }
                        },
                        .nothing => {
                            if (right == .nothing) {
                                return token.TokenLiteral{ .boolean = token.Boolean.true };
                            } else {
                                return token.TokenLiteral{ .boolean = token.Boolean.false };
                            }
                        },
                        .array => if (right == .array) blk: {
                            if (left.array.len != right.array.len) break :blk token.TokenLiteral{ .boolean = token.Boolean.false };
                            for (left.array, right.array) |l, r| {
                                if (!std.meta.eql(l, r)) break :blk token.TokenLiteral{ .boolean = token.Boolean.false };
                            }
                            break :blk token.TokenLiteral{ .boolean = token.Boolean.true };
                        } else token.TokenLiteral{ .boolean = token.Boolean.false },
                        .struct_value => if (right == .struct_value) blk: {
                            if (left.struct_value.fields.len != right.struct_value.fields.len) break :blk token.TokenLiteral{ .boolean = token.Boolean.false };
                            for (left.struct_value.fields, right.struct_value.fields) |l, r| {
                                if (!std.mem.eql(u8, l.name, r.name)) break :blk token.TokenLiteral{ .boolean = token.Boolean.false };
                                const values_equal = try self.valuesEqual(l.value, r.value);
                                if (!values_equal) break :blk token.TokenLiteral{ .boolean = token.Boolean.false };
                            }
                            break :blk token.TokenLiteral{ .boolean = token.Boolean.true };
                        } else token.TokenLiteral{ .boolean = token.Boolean.false },
                        .function => token.TokenLiteral{ .boolean = token.Boolean.false }, // Functions are never equal
                        .enum_variant => {
                            if (std.mem.eql(u8, left.enum_variant, right.enum_variant)) {
                                return token.TokenLiteral{ .boolean = token.Boolean.true };
                            } else {
                                return token.TokenLiteral{ .boolean = token.Boolean.false };
                            }
                        },
                        .tuple => |l| switch (right) {
                            .tuple => |r| {
                                if (l.len != r.len) return token.TokenLiteral{ .boolean = token.Boolean.false };
                                // Compare each element
                                for (l, 0..) |item, i| {
                                    const values_equal = try self.valuesEqual(item, r[i]);
                                    if (!values_equal) {
                                        return token.TokenLiteral{ .boolean = token.Boolean.false };
                                    }
                                }
                                return token.TokenLiteral{ .boolean = token.Boolean.true };
                            },
                            else => token.TokenLiteral{ .boolean = token.Boolean.false },
                        },
                        .map => token.TokenLiteral{ .boolean = token.Boolean.false },
                    },
                    .PLUS => {
                        if (left == .int and right == .int) {
                            return token.TokenLiteral{ .int = left.int + right.int };
                        }
                        return error.TypeError;
                    },
                    .MINUS => {
                        if (left == .int and right == .int) {
                            return token.TokenLiteral{ .int = left.int - right.int };
                        }
                        return error.TypeError;
                    },
                    .ASTERISK => {
                        if (left == .int and right == .int) {
                            return token.TokenLiteral{ .int = left.int * right.int };
                        }
                        return error.TypeError;
                    },
                    .SLASH => {
                        if (left == .int and right == .int) {
                            if (right.int == 0) return error.DivisionByZero;
                            return token.TokenLiteral{ .int = @divTrunc(left.int, right.int) };
                        }
                        return error.TypeError;
                    },
                    .GREATER => {
                        if (left == .int and right == .int) {
                            if (Interpreter.compare(left.int, right.int) > 0) {
                                return token.TokenLiteral{ .boolean = token.Boolean.true };
                            } else {
                                return token.TokenLiteral{ .boolean = token.Boolean.false };
                            }
                        }
                        if (left == .float and right == .int) {
                            if (left.float > @as(f64, @floatFromInt(right.int))) {
                                return token.TokenLiteral{ .boolean = token.Boolean.true };
                            } else {
                                return token.TokenLiteral{ .boolean = token.Boolean.false };
                            }
                        }
                        if (left == .int and right == .float) {
                            if (@as(f64, @floatFromInt(left.int)) > right.float) {
                                return token.TokenLiteral{ .boolean = token.Boolean.true };
                            } else {
                                return token.TokenLiteral{ .boolean = token.Boolean.false };
                            }
                        }
                        if (left == .float and right == .float) {
                            if (left.float > right.float) {
                                return token.TokenLiteral{ .boolean = token.Boolean.true };
                            } else {
                                return token.TokenLiteral{ .boolean = token.Boolean.false };
                            }
                        }
                        return error.TypeError;
                    },
                    .GREATER_EQUAL => {
                        if (left == .int and right == .int) {
                            if (Interpreter.compare(left.int, right.int) >= 0) {
                                return token.TokenLiteral{ .boolean = token.Boolean.true };
                            } else {
                                return token.TokenLiteral{ .boolean = token.Boolean.false };
                            }
                        }
                        return error.TypeError;
                    },
                    .LESS => {
                        if (left == .int and right == .int) {
                            if (Interpreter.compare(left.int, right.int) < 0) {
                                return token.TokenLiteral{ .boolean = token.Boolean.true };
                            } else {
                                return token.TokenLiteral{ .boolean = token.Boolean.false };
                            }
                        }
                        return error.TypeError;
                    },
                    .LESS_EQUAL => {
                        if (left == .int and right == .int) {
                            if (Interpreter.compare(left.int, right.int) <= 0) {
                                return token.TokenLiteral{ .boolean = token.Boolean.true };
                            } else {
                                return token.TokenLiteral{ .boolean = token.Boolean.false };
                            }
                        }
                        return error.TypeError;
                    },
                    .BANG_EQUAL => {
                        if (left == .int and right == .int) {
                            if (Interpreter.compare(left.int, right.int) != 0) {
                                return token.TokenLiteral{ .boolean = token.Boolean.true };
                            } else {
                                return token.TokenLiteral{ .boolean = token.Boolean.false };
                            }
                        }
                        return error.TypeError;
                    },
                    .MODULO => {
                        if (left == .int and right == .int) {
                            if (right.int == 0) return error.DivisionByZero;
                            return token.TokenLiteral{ .int = @mod(left.int, right.int) };
                        }
                        return error.TypeError;
                    },
                    else => return error.InvalidOperator,
                };
            },
            .If => |if_expr| {
                const condition = try self.evaluate(if_expr.condition orelse return error.InvalidExpression);
                if (condition != .boolean) {
                    return error.TypeError;
                }

                const branch = if (condition.boolean == token.Boolean.true)
                    if_expr.then_branch orelse return error.InvalidExpression
                else
                    if_expr.else_branch orelse return error.InvalidExpression;

                // Create a new environment for the if block
                var if_env = Environment.init(self.memory.getAllocator(), self.environment, self.debug_enabled);
                defer if_env.deinit();

                // Allocate the statement array
                var statements = try self.memory.getAllocator().alloc(ast.Stmt, 1);
                defer self.memory.getAllocator().free(statements);
                statements[0] = .{ .Expression = branch };

                // Execute the chosen branch in the new environment
                const result = self.executeBlock(statements, &if_env) catch |err| {
                    if (err == error.ReturnValue) {
                        if (if_env.get("return")) |return_value| {
                            return return_value;
                        }
                    }
                    return err;
                };

                return result orelse .{ .nothing = {} };
            },
            .Block => |block| {
                var block_env = Environment.init(self.memory.getAllocator(), self.environment, self.debug_enabled);
                defer block_env.deinit();

                const result = self.executeBlock(block.statements, &block_env) catch |err| {
                    if (err == error.ReturnValue) {
                        if (block_env.get("return")) |return_value| {
                            return return_value;
                        }
                    }
                    return err;
                };

                return result orelse .{ .nothing = {} };
            },
            .Unary => |un| {
                const operand = try self.evaluate(un.right orelse return error.InvalidExpression);
                switch (un.operator.type) {
                    .MINUS => {
                        if (operand == .int) {
                            return token.TokenLiteral{ .int = -operand.int };
                        }
                        return error.TypeError;
                    },
                    .NOT_TRANCENDENTAL => {
                        if (operand == .boolean or operand == .tetra) {
                            return token.TokenLiteral{ .tetra = token.Tetra.neither };
                        }
                        return error.TypeError;
                    },
                    .NOT_LOGICAL, .NOT_KEYWORD => {
                        if (operand == .boolean or operand == .tetra) {
                            return negateLogical(operand);
                        }
                        return error.TypeError;
                    },
                    .PLUS => {
                        if (operand == .int) {
                            return token.TokenLiteral{ .int = operand.int };
                        }
                        if (operand == .float) {
                            return token.TokenLiteral{ .float = operand.float };
                        }
                        return error.InvalidOperator;
                    },
                    else => return error.InvalidOperator,
                }
            },
            .Variable => |var_token| {
                if (self.debug_enabled) {
                    std.debug.print("Looking up variable: '{s}' (len: {})\n", .{ var_token.lexeme, var_token.lexeme.len });
                }

                // Check if variable exists
                if (try self.environment.get(var_token.lexeme)) |value| {
                    return value;
                }

                // If we get here, variable wasn't found
                if (self.debug_enabled) {
                    std.debug.print("Variable not found: '{s}'\n", .{var_token.lexeme});
                }
                return error.VariableNotFound;
            },
            .Assignment => |assign| {
                const value = try self.evaluate(assign.value orelse return error.InvalidExpression);

                // Get variable's type info
                const var_type = try self.environment.getTypeInfo(assign.name.lexeme);

                // Check mutability
                if (!var_type.is_mutable) {
                    return error.ConstAssignment;
                }

                // Type checking
                if (!var_type.is_dynamic) {
                    switch (var_type.base) {
                        .Int => {
                            if (value != .int) {
                                var reporting = ReportingModule.Reporting.init();
                                reporting.reportRuntimeError("Type error: Cannot assign {s} to int variable", .{@tagName(value)});
                                return error.TypeError;
                            }
                        },
                        .Float => {
                            if (value != .float) {
                                var reporting = ReportingModule.Reporting.init();
                                reporting.reportRuntimeError("Type error: Cannot assign {s} to float variable", .{@tagName(value)});
                                return error.TypeError;
                            }
                        },
                        .String => {
                            if (value != .string) {
                                var reporting = ReportingModule.Reporting.init();
                                reporting.reportRuntimeError("Type error: Cannot assign {s} to string variable", .{@tagName(value)});
                                return error.TypeError;
                            }
                        },
                        .Boolean => {
                            if (value != .boolean) {
                                var reporting = ReportingModule.Reporting.init();
                                reporting.reportRuntimeError("Type error: Cannot assign {s} to boolean variable", .{@tagName(value)});
                                return error.TypeError;
                            }
                        },
                        .Dynamic => {}, // Allow any assignment for dynamic types
                        .Auto => {}, // Type is already fixed from initialization
                        else => {},
                    }
                }

                try self.environment.assign(assign.name.lexeme, value);
                return value;
            },
            .Grouping => |group| {
                return try self.evaluate(group orelse return error.InvalidExpression);
            },
<<<<<<< HEAD
            .If => |if_expr| {
                const condition = try self.evaluate(if_expr.condition orelse return error.InvalidExpression);
                if (condition != .boolean) {
                    return error.TypeError;
                }

                const branch = if (condition.boolean == token.Boolean.true)
                    if_expr.then_branch orelse return error.InvalidExpression
                else
                    if_expr.else_branch orelse return error.InvalidExpression;

                // Special handling for block expressions
                switch (branch.*) {
                    .Block => |block| {
                        var block_env = Environment.init(self.memory.getAllocator(), self.environment, self.debug_enabled);
                        defer block_env.deinit();

                        // If we have a value expression without statements, evaluate it directly
                        if (block.statements.len == 0 and block.value != null) {
                            return try self.evaluate(block.value.?);
                        }

                        // Execute the block and handle return values
                        const block_result = self.executeBlock(block.statements, &block_env) catch |err| {
                            if (err == error.ReturnValue) {
                                if (try block_env.get("return")) |return_value| {
                                    if (self.debug_enabled) {
                                        std.debug.print("Block returned: {any}\n", .{return_value});
                                    }
                                    return return_value;
                                }
                            }
                            return err;
                        };

                        return if (block_result) |result|
                            result
                        else if (block.value) |value|
                            try self.evaluate(value)
                        else
                            .{ .nothing = {} };
                    },
                    else => return try self.evaluate(branch),
                }
            },
            .Block => |block| {
                if (self.debug_enabled) {
                    std.debug.print("Evaluating block with {} statements\n", .{block.statements.len});
                    if (block.value) |value| {
                        std.debug.print("Block has value expression: {any}\n", .{value});
                    }
                }

                var block_env = Environment.init(self.memory.getAllocator(), self.environment, self.debug_enabled);
                defer block_env.deinit();

                // If we have a value expression without statements, evaluate it directly
                if (block.statements.len == 0 and block.value != null) {
                    const result = try self.evaluate(block.value.?);
                    if (self.debug_enabled) {
                        std.debug.print("Block evaluated to: {any}\n", .{result});
                    }
                    return result;
                }

                // Otherwise execute statements and handle value
                _ = try self.executeBlock(block.statements, &block_env);
                const result = if (block.value) |value|
                    try self.evaluate(value)
                else
                    token.TokenLiteral{ .nothing = {} };

                if (self.debug_enabled) {
                    std.debug.print("Block evaluated to: {any}\n", .{result});
                }
                return result;
            },
=======
>>>>>>> 8e0a9ab6
            .Array => |elements| {
                var array_values = std.ArrayList(token.TokenLiteral).init(self.memory.getAllocator());
                errdefer array_values.deinit();

                // Evaluate first element to establish type
                if (elements.len > 0) {
                    const first = try self.evaluate(elements[0]);
                    try array_values.append(first);
                    const first_type = @as(std.meta.Tag(token.TokenLiteral), first);

                    // Check remaining elements match the first element's type
                    for (elements[1..]) |element| {
                        const value = try self.evaluate(element);
                        const value_type = @as(std.meta.Tag(token.TokenLiteral), value);

                        if (value_type != first_type) {
                            array_values.deinit();
                            var reporting = ReportingModule.Reporting.init();
                            reporting.reportRuntimeError("Heterogeneous array detected: cannot mix {s} and {s}", .{ @tagName(first_type), @tagName(value_type) });
                            return error.HeterogeneousArray;
                        }
                        try array_values.append(value);
                    }
                }

                const owned_slice = try array_values.toOwnedSlice();
                errdefer self.memory.getAllocator().free(owned_slice);

                return token.TokenLiteral{ .array = owned_slice };
            },
            .Struct => |fields| {
                var struct_fields = std.ArrayList(token.StructField).init(self.memory.getAllocator());
                errdefer struct_fields.deinit();

                for (fields) |field| {
                    const value = try self.evaluate(field.value);
                    try struct_fields.append(token.StructField{
                        .name = field.name.lexeme,
                        .value = value,
                    });
                }
                return token.TokenLiteral{ .struct_value = .{
                    .type_name = expr.StructLiteral.name.lexeme,
                    .fields = try struct_fields.toOwnedSlice(),
                } };
            },
            .Index => |index| {
                const array_value = try self.evaluate(index.array);
                const index_value = try self.evaluate(index.index);

                return switch (array_value) {
                    .array => |arr| {
                        if (index_value != .int) {
                            return error.TypeError;
                        }
                        if (index_value.int < 0) {
                            var reporting = ReportingModule.Reporting.init();
                            reporting.reportRuntimeError("Array index out of bounds: negative index {d}", .{index_value.int});
                            return error.IndexOutOfBounds;
                        }
                        const idx = @as(usize, @intCast(index_value.int));
                        if (idx >= arr.len) {
                            var reporting = ReportingModule.Reporting.init();
                            reporting.reportRuntimeError("Array index out of bounds: index {d} for array of length {d}", .{ idx, arr.len });
                            return error.IndexOutOfBounds;
                        }
                        return arr[idx];
                    },
                    .map => |m| {
                        if (index_value != .string) {
                            return error.TypeError;
                        }
                        if (m.get(index_value.string)) |value| {
                            return value;
                        }
                        return error.KeyNotFound;
                    },
                    .tuple => |tup| {
                        if (index_value != .int) {
                            return error.TypeError;
                        }
                        if (index_value.int >= tup.len) {
                            return error.IndexOutOfBounds;
                        }
                        const idx = @as(usize, @intCast(index_value.int));
                        if (idx >= tup.len) {
                            return error.IndexOutOfBounds;
                        }
                        return tup[idx];
                    },
                    else => error.TypeError,
                };
            },
            .IndexAssign => |idx_assign| {
                const array_val = try self.evaluate(idx_assign.array);
                const index = try self.evaluate(idx_assign.index);
                const new_value = try self.evaluate(idx_assign.value);

                // Prevent tuple modification
                if (array_val == .tuple) {
                    return error.CannotModifyTuple;
                }

                if (array_val != .array) {
                    return error.TypeError;
                }
                if (index != .int) {
                    return error.TypeError;
                }

                const usize_index = @as(usize, @intCast(index.int));
                if (usize_index >= array_val.array.len) {
                    return error.IndexOutOfBounds;
                }

                // Modify the array in place
                array_val.array[usize_index] = new_value;
                return new_value;
            },
            .Call => |call| {
                const callee = try self.evaluate(call.callee);
                return self.callFunction(callee, call.arguments);
            },
            .Logical => |logical| {
                const left = try self.evaluate(logical.left);
                const right = try self.evaluate(logical.right);
                // Only allow boolean inputs
                if (left != .boolean or right != .boolean) return error.TypeError;

                const left_val = token.TokenLiteral{ .tetra = if (left.boolean == token.Boolean.true) .true else .false };
                const right_val = token.TokenLiteral{ .tetra = if (right.boolean == token.Boolean.true) .true else .false };

                // Store the tetra result in a comptime-known variable
                var result_tetra: token.Tetra = undefined;
                switch (logical.operator.type) {
                    .AND_KEYWORD, .AND_SYMBOL, .AND_LOGICAL => {
                        result_tetra = switch (left_val.tetra) {
                            .true => right_val.tetra,
                            .false => .false,
                            .both => if (right_val.tetra == .false) .false else .both,
                            .neither => .neither,
                        };
                    },
                    .OR_KEYWORD, .OR_SYMBOL, .OR_LOGICAL => {
                        result_tetra = switch (left_val.tetra) {
                            .true => .true,
                            .false => right_val.tetra,
                            .both => .both,
                            .neither => if (right_val.tetra == .true) .true else .neither,
                        };
                    },
                    .XOR => {
                        result_tetra = switch (left_val.tetra) {
                            .true => switch (right_val.tetra) {
                                .true => .false,
                                .false => .true,
                                .both => .both,
                                .neither => .neither,
                            },
                            .false => right_val.tetra,
                            .both => .both,
                            .neither => .neither,
                        };
                    },
                    .IFF => {
                        result_tetra = switch (left_val.tetra) {
                            .true => right_val.tetra,
                            .false => switch (right_val.tetra) {
                                .true => .false,
                                .false => .true,
                                .both => .both,
                                .neither => .neither,
                            },
                            .both => .both,
                            .neither => .neither,
                        };
                    },
                    .NAND => {
                        result_tetra = switch (left_val.tetra) {
                            .true => switch (right_val.tetra) {
                                .true => .false,
                                .false => .true,
                                .both => .both,
                                .neither => .neither,
                            },
                            .false => .true,
                            .both => .both,
                            .neither => .neither,
                        };
                    },
                    .NOR => {
                        result_tetra = switch (left_val.tetra) {
                            .true => .false,
                            .false => switch (right_val.tetra) {
                                .true => .false,
                                .false => .true,
                                .both => .both,
                                .neither => .neither,
                            },
                            .both => .both,
                            .neither => .neither,
                        };
                    },
                    else => return error.InvalidOperator,
                }

                const is_true = result_tetra == .true;
                return token.TokenLiteral{ .boolean = if (is_true) token.Boolean.true else token.Boolean.false };
            },
            .Function => |f| token.TokenLiteral{ .function = .{
                .params = f.params,
                .body = f.body,
                .closure = self.environment,
            } },
            .Print => |print| {
                const value = try self.evaluate(print.expr);
                var buffer = std.ArrayList(u8).init(self.memory.getAllocator());
                defer buffer.deinit();

                // Format the output into the buffer
                try buffer.writer().print("[{s}:{d}:{d}] {s} = ", .{ print.location.file, print.location.line, print.location.column, switch (print.expr.*) {
                    .Variable => |v| v.lexeme,
                    .Binary => "expression",
                    .Call => |call| switch (call.callee.*) {
                        .Variable => |v| v.lexeme,
                        else => "function call",
                    },
                    else => "value",
                } });

                // Format the value into the buffer based on its type
                switch (value) {
                    .tetra => |t| try buffer.writer().print("{s}", .{@tagName(t)}),
                    .int => |i| try buffer.writer().print("{d}", .{i}),
                    .float => |f| try buffer.writer().print("{d}", .{f}),
                    .boolean => |b| try buffer.writer().print("{s}", .{@tagName(b)}),
                    .string => |s| {
                        // Only wrap in quotes if it's a literal string value, not a type name or enum variant
                        if (print.expr.* == .TypeOf or print.expr.* == .EnumMember) {
                            try buffer.writer().print("{s}", .{s});
                        } else {
                            try buffer.writer().print("\"{s}\"", .{s});
                        }
                    },
                    .nothing => try buffer.writer().print("nothing", .{}),
                    .array => |arr| {
                        try buffer.writer().print("[", .{});
                        for (arr, 0..) |item, i| {
                            if (i > 0) try buffer.writer().print(", ", .{});
                            switch (item) {
                                .string => |s| try buffer.writer().print("\"{s}\"", .{s}),
                                else => try buffer.writer().print("{any}", .{item}),
                            }
                        }
                        try buffer.writer().print("]", .{});
                    },
                    .function => try buffer.writer().print("function", .{}),
                    .struct_value => |sv| try buffer.writer().print("{any}", .{sv}),
                    .enum_variant => |variant| try buffer.writer().print("{s}", .{variant}),
                    .tuple => |tup| {
                        try buffer.writer().print("(", .{});
                        for (tup, 0..) |item, i| {
                            if (i > 0) try buffer.writer().print(", ", .{});
                            switch (item) {
                                .string => |s| try buffer.writer().print("\"{s}\"", .{s}),
                                else => try buffer.writer().print("{any}", .{item}),
                            }
                        }
                        try buffer.writer().print(")", .{});
                    },
                    .map => |m| {
                        try buffer.writer().print("{{", .{}); // Double braces for escaping
                        var iter = m.iterator();
                        var first = true;
                        while (iter.next()) |entry| {
                            if (!first) {
                                try buffer.writer().print(", ", .{});
                            }
                            first = false;
                            try buffer.writer().print("{s}: ", .{entry.key_ptr.*});

                            switch (entry.value_ptr.*) {
                                .string => |s| try buffer.writer().print("\"{s}\"", .{s}),
                                .int => |i| try buffer.writer().print("{d}", .{i}),
                                .float => |f| try buffer.writer().print("{d}", .{f}),
                                .boolean => |b| try buffer.writer().print("{}", .{b}),
                                .tetra => |t| {
                                    const name = @tagName(t);
                                    var lower_buffer: [16]u8 = undefined; // Adjust size as needed
                                    for (name, 0..) |c, i| {
                                        lower_buffer[i] = std.ascii.toLower(c);
                                    }
                                    try buffer.writer().print("{s}", .{lower_buffer[0..name.len]});
                                },
                                .nothing => try buffer.writer().print("nothing", .{}),
                                .array => |arr| {
                                    try buffer.writer().print("[", .{});
                                    for (arr, 0..) |item, i| {
                                        if (i > 0) try buffer.writer().print(", ", .{});
                                        switch (item) {
                                            .string => |s| try buffer.writer().print("\"{s}\"", .{s}),
                                            else => try buffer.writer().print("{any}", .{item}),
                                        }
                                    }
                                    try buffer.writer().print("]", .{});
                                },
                                .map => try buffer.writer().print("nested-map", .{}),
                                .function => try buffer.writer().print("function", .{}),
                                .struct_value => |sv| try buffer.writer().print("{any}", .{sv}),
                                .enum_variant => |variant| try buffer.writer().print(".{s}", .{variant}),
                                .tuple => |tup| {
                                    try buffer.writer().print("(", .{});
                                    for (tup, 0..) |item, i| {
                                        if (i > 0) try buffer.writer().print(", ", .{});
                                        switch (item) {
                                            .string => |s| try buffer.writer().print("\"{s}\"", .{s}),
                                            else => try buffer.writer().print("{any}", .{item}),
                                        }
                                    }
                                    try buffer.writer().print(")", .{});
                                },
                            }
                        }
                        try buffer.writer().print("}}", .{}); // Double braces for escaping
                    },
                }

                try buffer.writer().print("\n", .{});
                try std.io.getStdOut().writeAll(buffer.items);

                // Make sure we're returning a copy of the value
                return switch (value) {
                    .tetra => |t| token.TokenLiteral{ .tetra = t },
                    else => value,
                };
            },
            .While => |while_expr| {
                while (true) {
                    const condition_result = try self.evaluate(while_expr.condition);
                    if (condition_result != .boolean) {
                        return error.TypeError;
                    }
                    if (condition_result.boolean == token.Boolean.false) break;

                    _ = try self.evaluate(while_expr.body);
                }
                return token.TokenLiteral{ .nothing = {} };
            },
            .For => |for_expr| {
                // Execute initializer if present
                if (for_expr.initializer) |init_expr| {
                    _ = try self.executeStatement(init_expr, self.debug_enabled);
                }

                // Main loop
                while (true) {
                    // Check condition if present
                    if (for_expr.condition) |cond| {
                        const condition_result = try self.evaluate(cond);
                        if (condition_result != .boolean) {
                            return error.TypeError;
                        }
                        if (condition_result.boolean == token.Boolean.false) break;
                    }

                    // Execute body
                    _ = try self.evaluate(for_expr.body);

                    // Execute increment if present
                    if (for_expr.increment) |incr| {
                        _ = try self.evaluate(incr);
                    }
                }
                return token.TokenLiteral{ .nothing = {} };
            },
            .ForEach => |foreach| {
                const array_value = try self.evaluate(foreach.array);
                if (array_value != .array) {
                    return error.TypeError;
                }

                // Create a new environment for the loop
                var iter_env = Environment.init(self.memory.getAllocator(), self.environment, self.debug_enabled);
                defer iter_env.deinit();

                // Infer type from array elements or use dynamic if empty
                var item_type = ast.TypeInfo{ .base = .Dynamic };
                if (array_value.array.len > 0) {
                    item_type = switch (array_value.array[0]) {
                        .int => ast.TypeInfo{ .base = .Int },
                        .float => ast.TypeInfo{ .base = .Float },
                        .string => ast.TypeInfo{ .base = .String },
                        .boolean => ast.TypeInfo{ .base = .Boolean },
                        .array => ast.TypeInfo{ .base = .Array },
                        .struct_value => ast.TypeInfo{ .base = .Struct },
                        .nothing => ast.TypeInfo{ .base = .Nothing },
                        else => ast.TypeInfo{ .base = .Dynamic },
                    };
                }

                // Execute the loop body for each item
                for (array_value.array) |item| {
                    try iter_env.define(foreach.item_name.lexeme, item, item_type);

                    // Execute the loop body
                    _ = try self.executeBlock(foreach.body, &iter_env);
                }

                return token.TokenLiteral{ .nothing = {} };
            },
            .FieldAccess => |field| {
                const object = try self.evaluate(field.object);
                // First check if this is an enum type access
                if (object == .nothing) {
                    // Try to get type info for the object
                    const type_info = self.environment.getTypeInfo(field.object.Variable.lexeme) catch |err| {
                        if (self.debug_enabled) {
                            std.debug.print("Error getting type info: {}\n", .{err});
                        }
                        return err;
                    };
                    if (type_info.base == .Enum) {
                        // This is an enum member access
                        return token.TokenLiteral{ .enum_variant = field.field.lexeme };
                    }
                }
                // Otherwise handle as struct field access
                if (object != .struct_value) {
                    return error.NotAStruct;
                }

                // Look up field in struct
                for (object.struct_value.fields) |struct_field| {
                    if (std.mem.eql(u8, struct_field.name, field.field.lexeme)) {
                        return struct_field.value;
                    }
                }
                return error.FieldNotFound;
            },
            .StructDecl => |decl| {
                // Create struct type and store it in environment
                const struct_type = ast.TypeInfo{
                    .base = .Struct,
                    .struct_fields = try self.memory.getAllocator().alloc(ast.StructFieldType, decl.fields.len),
                };

                for (decl.fields, 0..) |field, i| {
                    struct_type.struct_fields.?[i] = .{
                        .name = field.name.lexeme,
                        .type_info = try ast.typeInfoFromExpr(self.memory.getAllocator(), field.type_expr),
                    };
                }

                try self.environment.define(decl.name.lexeme, .{ .nothing = {} }, struct_type);
                return .{ .nothing = {} };
            },
            .StructLiteral => |literal| {
                var struct_fields = std.ArrayList(token.StructField).init(self.memory.getAllocator());
                errdefer struct_fields.deinit();

                // Get the struct's type info from the environment
                const struct_type = try self.environment.getTypeInfo(literal.name.lexeme);
                if (struct_type.base != .Struct) {
                    return error.NotAStruct;
                }

                // Evaluate each field
                for (literal.fields) |field| {
                    const value = try self.evaluate(field.value);

                    // Type check the field value against the struct's field type
                    if (struct_type.struct_fields) |type_fields| {
                        for (type_fields) |type_field| {
                            if (std.mem.eql(u8, type_field.name, field.name.lexeme)) {
                                // Verify type matches
                                const matches = switch (type_field.type_info.base) {
                                    .Int => value == .int,
                                    .Float => value == .float,
                                    .String => value == .string,
                                    .Boolean => value == .boolean,
                                    .Array => value == .array,
                                    .Struct => value == .struct_value,
                                    else => true,
                                };
                                if (!matches) {
                                    return error.TypeError;
                                }
                                break;
                            }
                        }
                    }

                    try struct_fields.append(.{
                        .name = field.name.lexeme,
                        .value = value,
                    });
                }

                return token.TokenLiteral{ .struct_value = .{
                    .type_name = literal.name.lexeme,
                    .fields = try struct_fields.toOwnedSlice(),
                } };
            },
            .FieldAssignment => |field_assign| {
                const object = try self.evaluate(field_assign.object);
                const value = try self.evaluate(field_assign.value);

                if (self.debug_enabled) {
                    std.debug.print("Field assignment: {s} = {any}\n", .{
                        field_assign.field.lexeme,
                        value,
                    });
                }

                switch (object) {
                    .struct_value => |*struct_val| {
                        // Find and update the field
                        for (struct_val.fields) |*field| {
                            if (std.mem.eql(u8, field.name, field_assign.field.lexeme)) {
                                field.value = value;
                                return value;
                            }
                        }
                        return error.FieldNotFound;
                    },
                    else => return error.NotAStruct,
                }
            },
            .Exists => |e| {
                if (self.debug_enabled) {
                    std.debug.print("Evaluating exists expression\n", .{});
                    std.debug.print("Variable name: {s}\n", .{e.variable.lexeme});
                }

                // Store the current environment to restore it later
                const prev_env = self.environment;
                defer self.environment = prev_env;

                // Create a new environment for the quantifier scope
                var quantifier_env = Environment.init(self.memory.getAllocator(), self.environment, self.debug_enabled);
                self.environment = &quantifier_env;

                // Evaluate the array expression to get the actual array
                if (self.debug_enabled) {
                    std.debug.print("Evaluating array expression: {any}\n", .{e.array});
                }
                const array_value = try self.evaluate(e.array);
                if (self.debug_enabled) {
                    std.debug.print("Array value: {any}\n", .{array_value});
                }
                if (array_value != .array) {
                    if (self.debug_enabled) {
                        std.debug.print("TypeError: Expected array, got {s}\n", .{@tagName(array_value)});
                    }
                    return error.TypeError;
                }

                // Iterate over the actual array elements
                for (array_value.array) |val| {
                    if (self.debug_enabled) {
                        std.debug.print("Testing value: {any}\n", .{val});
                    }
                    try self.environment.define(e.variable.lexeme, val, .{ .base = .Dynamic });
                    const result = try self.evaluate(e.condition);
                    if (self.debug_enabled) {
                        std.debug.print("Condition result: {any}\n", .{result});
                    }
                    if (result == .boolean and result.boolean == token.Boolean.true) {
                        return token.TokenLiteral{ .boolean = token.Boolean.true };
                    }
                }

                return token.TokenLiteral{ .boolean = token.Boolean.false };
            },
            .ForAll => |f| {
                // Get the variable name
                const var_name = f.variable.lexeme;

                // Store the current environment to restore it later
                const prev_env = self.environment;
                defer self.environment = prev_env;

                // Create a new environment for the quantifier scope
                var quantifier_env = Environment.init(self.memory.getAllocator(), self.environment, self.debug_enabled);
                self.environment = &quantifier_env;

                // Evaluate the array expression to get the actual array
                const array_value = try self.evaluate(f.array);
                if (array_value != .array) {
                    return error.TypeError;
                }

                // Iterate over the actual array elements
                for (array_value.array) |val| {
                    try self.environment.define(var_name, val, .{ .base = .Dynamic });
                    const result = try self.evaluate(f.condition);
                    if (!(result == .boolean and result.boolean == token.Boolean.true)) {
                        return token.TokenLiteral{ .boolean = token.Boolean.false };
                    }
                }

                return token.TokenLiteral{ .boolean = token.Boolean.true };
            },
            .ArrayType => {
                return token.TokenLiteral{ .nothing = {} };
            },
            .Match => |match_expr| {
                const value = try self.evaluate(match_expr.value);

                // For each case in the match expression
                for (match_expr.cases) |case| {
                    // Handle else case
                    if (case.pattern.type == .ELSE) {
                        return try self.evaluate(case.body);
                    }
                    // Check if this case matches the value
                    if (std.mem.eql(u8, case.pattern.lexeme, value.enum_variant)) {
                        return try self.evaluate(case.body);
                    }
                }
                return error.NoMatchCase;
            },
            .EnumDecl => |decl| {
                // Create an enum type and store it in environment
                const enum_type = TypeInfo{
                    .base = .Enum,
                    .variants = try self.memory.getAllocator().alloc([]const u8, decl.variants.len),
                };

                // Store each variant
                for (decl.variants, 0..) |variant, i| {
                    enum_type.variants.?[i] = variant.lexeme;
                }

                try self.environment.define(decl.name.lexeme, .{ .nothing = {} }, enum_type);
                return .{ .nothing = {} };
            },
            .EnumMember => |member| {
                // Return the enum variant as a string
                return token.TokenLiteral{ .enum_variant = member.lexeme };
            },
            .DefaultArgPlaceholder => {
                return token.TokenLiteral{ .nothing = {} };
            },
            .TypeOf => |expr_value| {
                const value = try self.evaluate(expr_value);
                return token.TokenLiteral{
                    .string = switch (value) {
                        .int => "int",
                        .float => "float",
                        .string => "string",
                        .boolean => "boolean",
                        .tetra => "tetra",
                        .nothing => if (expr_value.* == .EnumDecl or expr_value.* == .StructDecl or
                            if (expr_value.* == .Variable)
                            if (self.environment.getTypeInfo(expr_value.Variable.lexeme) catch null) |type_info|
                                type_info.base == .Enum or type_info.base == .Struct
                            else
                                false
                        else
                            false)
                            switch (expr_value.*) {
                                .EnumDecl => "enum",
                                .StructDecl => "struct",
                                .Variable => |var_token| if (self.environment.getTypeInfo(var_token.lexeme) catch null) |type_info|
                                    if (type_info.base == .Enum) "enum" else "struct"
                                else
                                    "nothing",
                                else => "nothing",
                            }
                        else
                            "nothing",
                        .array => "array",
                        .function => "function",
                        .struct_value => |sv| sv.type_name,
                        .enum_variant => |ev| return token.TokenLiteral{ .string = if (value == .enum_variant and std.mem.eql(u8, ev, value.enum_variant))
                            value.enum_variant
                        else
                            "enum_variant" },
                        .tuple => "tuple",
                        .map => "map",
                    },
                };
            },
            .Tuple => |elements| {
                var tuple_values = std.ArrayList(token.TokenLiteral).init(self.memory.getAllocator());
                errdefer tuple_values.deinit();

                // Evaluate each element in the tuple
                for (elements) |element| {
                    const value = try self.evaluate(element);
                    try tuple_values.append(value);
                }

                const owned_slice = try tuple_values.toOwnedSlice();
                errdefer self.memory.getAllocator().free(owned_slice);

                return token.TokenLiteral{ .tuple = owned_slice };
            },
            .Map => |entries| {
                var map = std.StringHashMap(token.TokenLiteral).init(self.memory.getAllocator());
                errdefer map.deinit();

                for (entries) |entry| {
                    const key = try self.evaluate(entry.key);
                    const value = try self.evaluate(entry.value);

                    // Only support string keys for now
                    if (key != .string) {
                        return error.InvalidMapKey;
                    }

                    try map.put(key.string, value);
                }

                return token.TokenLiteral{ .map = map };
            },
        };
    }

    fn makeNothing(self: *Interpreter) token.TokenLiteral {
        _ = self;
        return .{ .nothing = {} };
    }

    fn convertToTetra(value: token.TokenLiteral) !token.Tetra {
        return switch (value) {
            .boolean => {
                if (value.boolean == token.Boolean.true) {
                    return token.Tetra.true;
                } else {
                    return token.Tetra.false;
                }
            },
            .tetra => value.tetra,
            else => error.TypeError,
        };
    }

    fn negateLogical(value: token.TokenLiteral) ErrorList!token.TokenLiteral {
        return switch (value) {
            .boolean => if (value.boolean == token.Boolean.true)
                token.TokenLiteral{ .boolean = token.Boolean.false }
            else
                token.TokenLiteral{ .boolean = token.Boolean.true },
            .tetra => switch (value.tetra) {
                .neither => token.TokenLiteral{ .tetra = .both },
                .both => token.TokenLiteral{ .tetra = .neither },
                .true => token.TokenLiteral{ .tetra = .false },
                .false => token.TokenLiteral{ .tetra = .true },
            },
            else => return error.TypeError,
        };
    }

    fn compareLogical(left: token.TokenLiteral, right: token.TokenLiteral) !token.TokenLiteral {
        // convert left and right to tetra
        const left_tetra = try convertToTetra(left);
        const right_tetra = try convertToTetra(right);

        // neither cancels all other cases
        if (left_tetra == .neither or right_tetra == .neither) {
            return token.TokenLiteral{ .boolean = token.Boolean.false };
        }
        // if both an no neither then true
        if (left_tetra == .both or right_tetra == .both) {
            return token.TokenLiteral{ .boolean = token.Boolean.true };
        }
        // normal cases
        if (left_tetra == .true and right_tetra == .true) {
            return token.TokenLiteral{ .boolean = token.Boolean.true };
        } else if (left_tetra == .false and right_tetra == .false) {
            return token.TokenLiteral{ .boolean = token.Boolean.true };
        }

        return token.TokenLiteral{ .boolean = token.Boolean.false };
    }

    fn executeAssignment(self: *Interpreter, expr: *const ast.Expr) ErrorList!token.TokenLiteral {
        const assignment = expr.Assignment;
        const value = try self.evaluate(assignment.value);

        // Get variable's type info
        const var_type = try self.environment.getTypeInfo(assignment.name.lexeme);

        // Check mutability
        if (!var_type.is_mutable) {
            return error.ConstAssignment;
        }

        // Type checking
        if (!var_type.is_dynamic) {
            switch (var_type.base) {
                .Int => {
                    if (value != .int) {
                        var reporting = ReportingModule.Reporting.init();
                        reporting.reportRuntimeError("Type error: Cannot assign {s} to int variable", .{@tagName(value)});
                        return error.TypeError;
                    }
                },
                .Float => {
                    if (value != .float) {
                        var reporting = ReportingModule.Reporting.init();
                        reporting.reportRuntimeError("Type error: Cannot assign {s} to float variable", .{@tagName(value)});
                        return error.TypeError;
                    }
                },
                .String => {
                    if (value != .string) {
                        var reporting = ReportingModule.Reporting.init();
                        reporting.reportRuntimeError("Type error: Cannot assign {s} to string variable", .{@tagName(value)});
                        return error.TypeError;
                    }
                },
                .Boolean => {
                    if (value != .boolean) {
                        var reporting = ReportingModule.Reporting.init();
                        reporting.reportRuntimeError("Type error: Cannot assign {s} to boolean variable", .{@tagName(value)});
                        return error.TypeError;
                    }
                },
                .Dynamic => {}, // Allow any assignment for dynamic types
                .Auto => {}, // Type is already fixed from initialization
                else => {},
            }
        }

        try self.environment.assign(assignment.name.lexeme, value);
        return value;
    }

    pub fn callFunction(self: *Interpreter, callee: token.TokenLiteral, arguments: []const *ast.Expr) ErrorList!token.TokenLiteral {
        switch (callee) {
            .function => |f| {
                // Create new environment for function call
                var function_env = Environment.init(self.memory.getAllocator(), f.closure, self.debug_enabled);
                defer function_env.deinit();

                // Check argument count
                if (arguments.len > f.params.len) {
                    return error.TooManyArguments;
                }

                // Evaluate and bind arguments to parameters
                for (f.params, 0..) |param, i| {
                    var value: token.TokenLiteral = undefined;

                    if (i < arguments.len) {
                        const arg = arguments[i];
                        if (arg.* == .DefaultArgPlaceholder) {
                            if (param.default_value) |default| {
                                if (self.debug_enabled) {
                                    std.debug.print("Using default value for parameter '{s}'\n", .{param.name.lexeme});
                                }
                                const previous_env = self.environment;
                                self.environment = f.closure;
                                value = try self.evaluate(default);
                                self.environment = previous_env;
                            } else {
                                return error.NoDefaultValue;
                            }
                        } else {
                            value = try self.evaluate(arg);
                        }
                    } else if (param.default_value) |default| {
                        if (self.debug_enabled) {
                            std.debug.print("Using default value for parameter '{s}'\n", .{param.name.lexeme});
                        }
                        const previous_env = self.environment;
                        self.environment = f.closure;
                        value = try self.evaluate(default);
                        self.environment = previous_env;
                    } else {
                        return error.TooFewArguments;
                    }

                    if (self.debug_enabled) {
                        std.debug.print("Binding parameter '{s}' = {any}\n", .{ param.name.lexeme, value });
                    }

                    // Convert TypeExpr to TypeInfo if available, otherwise use dynamic type
                    var type_info: ast.TypeInfo = undefined;
                    if (param.type_expr) |te| {
                        const ptr = try ast.typeInfoFromExpr(self.memory.getAllocator(), te);
                        defer self.memory.getAllocator().destroy(ptr);
                        type_info = ptr.*;
                        if (self.debug_enabled) {
                            std.debug.print("Parameter '{s}' type: {any}\n", .{ param.name.lexeme, type_info });
                        }
                    } else {
                        type_info = .{ .base = .Dynamic, .is_dynamic = true, .is_mutable = true };
                    }

                    // Define parameter only in function environment
                    try function_env.define(param.name.lexeme, value, type_info);
                    if (self.debug_enabled) {
                        std.debug.print("Defined parameter '{s}' in function environment\n", .{param.name.lexeme});
                    }
                }

                // Store current environment and switch to function environment
                const previous_env = self.environment;
                self.environment = &function_env;

                // Execute function body
                const result = self.executeBlock(f.body, &function_env) catch |err| {
                    self.environment = previous_env;
                    if (err == error.ReturnValue) {
<<<<<<< HEAD
                        if (try function_env.get("return")) |return_value| {
                            return return_value;
=======
                        if (function_env.get("return")) |return_value| {
                            const value = return_value; // Copy the value before deinit
                            return value; // Return after defer runs
>>>>>>> 8e0a9ab6
                        }
                    }
                    return err;
                };

                // Restore previous environment
                self.environment = previous_env;

                return if (result) |value| value else .{ .nothing = {} };
            },
            else => return error.NotCallable,
        }
    }

    fn assignField(self: *Interpreter, object: token.TokenLiteral, field: token.Token, value: *ast.Expr) ErrorList!token.TokenLiteral {
        if (object != .struct_value) {
            return error.NotAStruct;
        }

        const struct_type = try self.environment.getTypeInfo(object.struct_value.type_name);
        if (struct_type.base != .Struct) {
            return error.TypeError;
        }

        for (object.struct_value.fields) |*struct_field| {
            if (std.mem.eql(u8, struct_field.name, field.lexeme)) {
                const new_value = try self.evaluate(value);
                struct_field.value = new_value;
                return new_value;
            }
        }
        return error.FieldNotFound;
    }

    fn compareLiteralValues(a: anytype, b: @TypeOf(a)) token.TokenLiteral {
        if (a == b) {
            return token.TokenLiteral{ .boolean = token.Boolean.true };
        } else {
            return token.TokenLiteral{ .boolean = token.Boolean.false };
        }
    }

    fn valuesEqual(self: *Interpreter, a: token.TokenLiteral, b: token.TokenLiteral) ErrorList!bool {
        return switch (a) {
            .int => |val| b == .int and val == b.int,
            .float => |val| b == .float and val == b.float,
            .string => |val| b == .string and std.mem.eql(u8, val, b.string),
            .nothing => b == .nothing,
            .boolean, .tetra => {
                const result = try compareLogical(a, b);
                return result.boolean == token.Boolean.true;
            },
            .array => |arr| b == .array and arr.len == b.array.len,
            .struct_value => |s| b == .struct_value and std.mem.eql(u8, s.type_name, b.struct_value.type_name),
            .function => b == .function,
            .enum_variant => |ev| if (b == .enum_variant) {
                return std.mem.eql(u8, ev, b.enum_variant);
            } else false,
            .tuple => |arr| b == .tuple and arr.len == b.tuple.len,
            .map => |m| {
                if (b != .map) return false;
                if (m.count() != b.map.count()) return false;

                // Check that all key-value pairs match
                var iter = m.iterator();
                while (iter.next()) |entry| {
                    if (b.map.get(entry.key_ptr.*)) |other_value| {
                        const values_equal = try self.valuesEqual(entry.value_ptr.*, other_value);
                        if (!values_equal) {
                            return false;
                        }
                    } else {
                        return false; // Key not found in other map
                    }
                }
                return true;
            },
        };
    }
};<|MERGE_RESOLUTION|>--- conflicted
+++ resolved
@@ -894,7 +894,6 @@
             .Grouping => |group| {
                 return try self.evaluate(group orelse return error.InvalidExpression);
             },
-<<<<<<< HEAD
             .If => |if_expr| {
                 const condition = try self.evaluate(if_expr.condition orelse return error.InvalidExpression);
                 if (condition != .boolean) {
@@ -972,8 +971,6 @@
                 }
                 return result;
             },
-=======
->>>>>>> 8e0a9ab6
             .Array => |elements| {
                 var array_values = std.ArrayList(token.TokenLiteral).init(self.memory.getAllocator());
                 errdefer array_values.deinit();
@@ -1882,14 +1879,8 @@
                 const result = self.executeBlock(f.body, &function_env) catch |err| {
                     self.environment = previous_env;
                     if (err == error.ReturnValue) {
-<<<<<<< HEAD
                         if (try function_env.get("return")) |return_value| {
                             return return_value;
-=======
-                        if (function_env.get("return")) |return_value| {
-                            const value = return_value; // Copy the value before deinit
-                            return value; // Return after defer runs
->>>>>>> 8e0a9ab6
                         }
                     }
                     return err;
