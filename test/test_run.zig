const std = @import("std");
const testing = std.testing;
const process = std.process;
const fs = std.fs;

const test_results = struct {
    passed: usize,
    failed: usize,
};

const Mode = enum {
    PEEK,
    PRINT,
};

const peek_result = struct {
    type: []const u8,
    value: []const u8,
};

const print_result = struct {
    value: []const u8,
};

const expected_complex_print_results = [_]print_result{
    .{ .value = "The variable \"number\" is equal to 10" },
    .{ .value = "The variable name \"number\" has 6 letters" },
};

const expected_brainfuck_results = [_]print_result{
    .{ .value = "Input: Output: 0x67" },
};

const expected_methods_results = [_]peek_result{
    .{ .type = "string", .value = "\"f\"" },
    .{ .type = "int", .value = "5" },
    .{ .type = "int", .value = "11" },
    .{ .type = "int[]", .value = "[1, 2, 3, 4, 5]" },
    .{ .type = "int[]", .value = "[1, 2, 3, 4, 5, 6]" },
    .{ .type = "byte[]", .value = "[0x68, 0x65, 0x6C, 0x6C, 0x6F, 0x20, 0x77, 0x6F, 0x72, 0x6C, 0x64]" },
    .{ .type = "string", .value = "\"42\"" },
    .{ .type = "string", .value = "\"8.8\"" },
    .{ .type = "string", .value = "\"0x0C\"" },
    .{ .type = "string", .value = "\"[1, 2, 3, 4, 5, 6]\"" },
    .{ .type = "int", .value = "8" },
    .{ .type = "int", .value = "12" },
    .{ .type = "float", .value = "42.0" },
    .{ .type = "float", .value = "12.0" },
    .{ .type = "byte", .value = "0x08" },
    .{ .type = "byte", .value = "0x2A" },
    .{ .type = "string", .value = "\"int\"" },
    .{ .type = "string", .value = "\"byte\"" },
    .{ .type = "string", .value = "\"float\"" },
    .{ .type = "string", .value = "\"string\"" },
    .{ .type = "string", .value = "\"tetra\"" },
    .{ .type = "string", .value = "\"array\"" },
};

const expected_expressions_results = [_]peek_result{
    .{ .type = "int", .value = "25" },
    .{ .type = "int", .value = "30" },
    .{ .type = "float", .value = "11.0" },
    .{ .type = "float", .value = "16.0" },
    .{ .type = "int", .value = "16" },
    .{ .type = "int", .value = "64" },
    .{ .type = "float", .value = "50.5" },
    .{ .type = "int", .value = "-75" },
    .{ .type = "float", .value = "50.5" },
    .{ .type = "int", .value = "-75" },
    .{ .type = "float", .value = "50.5" },
    .{ .type = "int", .value = "-75" },
    .{ .type = "float", .value = "3.3333333333333335" },
    .{ .type = "float", .value = "2.0" },
    .{ .type = "int", .value = "1" },
    .{ .type = "int", .value = "3" },
    .{ .type = "float", .value = "10.0" },
    .{ .type = "int", .value = "50" },
    .{ .type = "int", .value = "80" },
    .{ .type = "int", .value = "146" },
    .{ .type = "int", .value = "26" },
    .{ .type = "int", .value = "10" },
    .{ .type = "int", .value = "24" },
    .{ .type = "int", .value = "5" },
    .{ .type = "int", .value = "512" },
    .{ .type = "float", .value = "7.5" },
    .{ .type = "float", .value = "2.5" },
    .{ .type = "float", .value = "5.0" },
    .{ .type = "int", .value = "16" },
    .{ .type = "float", .value = "4.0" },
    .{ .type = "int", .value = "1026" },
    .{ .type = "int", .value = "1" },
    .{ .type = "float", .value = "1000000.000001" },
    .{ .type = "int", .value = "1073741824" },
    .{ .type = "int", .value = "5" },
    .{ .type = "int", .value = "5" },
    .{ .type = "int", .value = "5" },
    .{ .type = "float", .value = "0.30000000000000004" },
    .{ .type = "float", .value = "0.3333333333333333" },
    .{ .type = "float", .value = "6.0" },
    .{ .type = "float", .value = "1.0" },
    .{ .type = "int", .value = "3" },
    .{ .type = "int", .value = "25" },
    .{ .type = "int", .value = "30" },
    .{ .type = "float", .value = "11.0" },
    .{ .type = "float", .value = "16.0" },
    .{ .type = "int", .value = "16" },
    .{ .type = "int", .value = "64" },
    .{ .type = "float", .value = "50.5" },
    .{ .type = "int", .value = "-75" },
    .{ .type = "float", .value = "50.5" },
    .{ .type = "int", .value = "-75" },
    .{ .type = "float", .value = "50.5" },
    .{ .type = "int", .value = "-75" },
    .{ .type = "float", .value = "3.3333333333333335" },
    .{ .type = "float", .value = "2.0" },
    .{ .type = "int", .value = "1" },
    .{ .type = "int", .value = "3" },
    .{ .type = "float", .value = "10.0" },
    .{ .type = "int", .value = "50" },
    .{ .type = "int", .value = "80" },
    .{ .type = "int", .value = "146" },
    .{ .type = "int", .value = "26" },
    .{ .type = "int", .value = "10" },
    .{ .type = "int", .value = "24" },
    .{ .type = "int", .value = "5" },
    .{ .type = "int", .value = "512" },
    .{ .type = "float", .value = "7.5" },
    .{ .type = "float", .value = "2.5" },
    .{ .type = "float", .value = "5.0" },
    .{ .type = "int", .value = "16" },
    .{ .type = "float", .value = "4.0" },
    .{ .type = "int", .value = "1026" },
    .{ .type = "int", .value = "1" },
    .{ .type = "float", .value = "1000000.000001" },
    .{ .type = "int", .value = "1073741824" },
    .{ .type = "int", .value = "5" },
    .{ .type = "int", .value = "5" },
    .{ .type = "int", .value = "5" },
    .{ .type = "float", .value = "0.30000000000000004" },
    .{ .type = "float", .value = "0.3333333333333333" },
    .{ .type = "float", .value = "6.0" },
    .{ .type = "float", .value = "1.0" },
    .{ .type = "int", .value = "3" },
};

const expected_bigfile_results = [_]peek_result{
    .{ .type = "int", .value = "81" },
    .{ .type = "string", .value = "\"Overflow\"" },
    .{ .type = "int", .value = "-1" },
    .{ .type = "string", .value = "\"imported function\"" },
    .{ .type = "int", .value = "60" },
    .{ .type = "int", .value = "100" },
    .{ .type = "string", .value = "\"It's blue\"" },
    .{ .type = "string", .value = "\"It's something else\"" },
    .{ .type = "string", .value = "\"buzz\"" },
    .{ .type = "int", .value = "101" },
    .{ .type = "string", .value = "\"fizz\"" },
    .{ .type = "int", .value = "103" },
    .{ .type = "int", .value = "104" },
    .{ .type = "string", .value = "\"fizzbuzz\"" },
    .{ .type = "int", .value = "106" },
    .{ .type = "int", .value = "107" },
    .{ .type = "string", .value = "\"fizz\"" },
    .{ .type = "int", .value = "109" },
    .{ .type = "string", .value = "\"buzz\"" },
    .{ .type = "string", .value = "\"fizz\"" },
    .{ .type = "int", .value = "112" },
    .{ .type = "int", .value = "113" },
    .{ .type = "string", .value = "\"fizz\"" },
    .{ .type = "string", .value = "\"buzz\"" },
    .{ .type = "string", .value = "\"buzzer\"" },
    .{ .type = "int", .value = "1001" },
    .{ .type = "string", .value = "\"fizzer\"" },
    .{ .type = "int", .value = "1003" },
    .{ .type = "int", .value = "1004" },
    .{ .type = "string", .value = "\"fizzbuzzer\"" },
    .{ .type = "int", .value = "1006" },
    .{ .type = "int", .value = "1007" },
    .{ .type = "string", .value = "\"fizzer\"" },
    .{ .type = "int", .value = "1009" },
    .{ .type = "string", .value = "\"buzzer\"" },
    .{ .type = "string", .value = "\"fizzer\"" },
    .{ .type = "int", .value = "1012" },
    .{ .type = "int", .value = "1013" },
    .{ .type = "string", .value = "\"fizzer\"" },
    .{ .type = "string", .value = "\"buzzer\"" },
    .{ .type = "int", .value = "660" },
    .{ .type = "int", .value = "726" },
    .{ .type = "int", .value = "792" },
    .{ .type = "int", .value = "858" },
    .{ .type = "int", .value = "924" },
    .{ .type = "int", .value = "2" },
    .{ .type = "string", .value = "\"/\"" },
    .{ .type = "int", .value = "-1" },
    .{ .type = "string", .value = "\"=\"" },
    .{ .type = "int", .value = "1" },
    .{ .type = "string", .value = "\"-\"" },
    .{ .type = "int", .value = "1" },
    .{ .type = "string", .value = "\"+\"" },
    .{ .type = "int", .value = "2" },
    .{ .type = "string", .value = "\"*\"" },
    .{ .type = "string", .value = "\"true\"" },
    .{ .type = "string", .value = "\"false\"" },
    .{ .type = "int", .value = "0" },
    .{ .type = "string", .value = "\"hello\"" },
    .{ .type = "int", .value = "1" },
    .{ .type = "string", .value = "\"world\"" },
    .{ .type = "int", .value = "2" },
    .{ .type = "string", .value = "\"foo\"" },
    .{ .type = "int", .value = "3" },
    .{ .type = "string", .value = "\"bar\"" },
    .{ .type = "string", .value = "\"true\"" },
    .{ .type = "int", .value = "10" },
    .{ .type = "int", .value = "20" },
    .{ .type = "int", .value = "30" },
    .{ .type = "float", .value = "0.0" },
    .{ .type = "int", .value = "50" },
    .{ .type = ">int | float | byte", .value = "10" },
    .{ .type = "int | >float | byte", .value = "12.345" },
    .{ .type = "int | float | >byte", .value = "0x0A" },
    .{ .type = "int", .value = "17" },
    .{ .type = "string", .value = "\"return\"" },
    .{ .type = "string", .value = "\"implicit\"" },
    .{ .type = "int", .value = "26" },
    .{ .type = "int", .value = "4" },
    .{ .type = "byte[]", .value = "[0x4D, 0x69, 0x6B, 0x65]" },
    .{ .type = "string", .value = "\"M\"" },
    .{ .type = "byte", .value = "0x4D" },
    .{ .type = "int", .value = "1000" },
    .{ .type = "tetra", .value = "true" },
    .{ .type = "tetra", .value = "false" },
    .{ .type = "tetra", .value = "both" },
    .{ .type = "tetra", .value = "neither" },
    .{ .type = "tetra", .value = "false" },
    .{ .type = "tetra", .value = "false" },
    .{ .type = "string", .value = "\"I am alive\"" },
    .{ .type = "string", .value = "\"I am dead\"" },
    .{ .type = "string", .value = "\"I am alive\"" },
    .{ .type = "string", .value = "\"I am dead\"" },
    .{ .type = "int[]", .value = "[111111, 222222, 333333, 444444, 555555]" },
    .{ .type = "int", .value = "444444" },
    .{ .type = "int", .value = "666666" },
    .{ .type = "int", .value = "420000" },
    .{ .type = "int", .value = "420000" },
    .{ .type = "int[]", .value = "[111111, 222222, 333333, 666666, 555555]" },
    .{ .type = "int[]", .value = "[1, 2, 3, 4, 5, 6]" },
    .{ .type = "int[]", .value = "[1, 2, 3, 4, 5, 6]" },
    .{ .type = "int", .value = "0" },
    .{ .type = "int", .value = "0" },
    .{ .type = "float", .value = "0.0" },
    .{ .type = "float", .value = "0.0" },
    .{ .type = "byte", .value = "0x00" },
    .{ .type = "byte", .value = "0x00" },
    .{ .type = "tetra", .value = "false" },
    .{ .type = "tetra", .value = "false" },
    .{ .type = "string", .value = "\"\"" },
    .{ .type = "string", .value = "\"\"" },
    .{ .type = "string", .value = "\"Fluffy\"" },
    .{ .type = "string", .value = ".LION" },
    .{ .type = "string", .value = "\"Sam\"" },
    .{ .type = "string", .value = ".PENGUIN" },
    .{ .type = "string", .value = "\"Nemo\"" },
    .{ .type = "string", .value = ".WHALE" },
    .{ .type = "int", .value = "779" },
    .{ .type = "int", .value = "782" },
    .{ .type = "string", .value = "\"integer\"" },
    .{ .type = "string", .value = "\"float\"" },
    .{ .type = "int", .value = "3" },
    .{ .type = "int", .value = "0" },
    .{ .type = "int", .value = "3" },
    .{ .type = "int", .value = "0" },
    .{ .type = "int", .value = "3" },
    .{ .type = "int", .value = "0" },
    .{ .type = "float", .value = "1.5" },
    .{ .type = "float", .value = "3.5" },
    .{ .type = "tetra", .value = "true" },
    .{ .type = "tetra", .value = "false" },
    .{ .type = "tetra", .value = "true" },
    .{ .type = "tetra", .value = "true" },
    .{ .type = "tetra", .value = "false" },
    .{ .type = "tetra", .value = "false" },
    .{ .type = "tetra", .value = "true" },
    .{ .type = "tetra", .value = "true" },
    .{ .type = "tetra", .value = "false" },
    .{ .type = "tetra", .value = "false" },
    .{ .type = "tetra", .value = "true" },
    .{ .type = "tetra", .value = "false" },
    .{ .type = "int", .value = "-58" },
    .{ .type = "string", .value = "\"I am alive\"" },
    .{ .type = "string", .value = "\"I am dead\"" },
    .{ .type = "string", .value = "\"I am alive\"" },
    .{ .type = "string", .value = "\"I am dead\"" },
    .{ .type = ">string | IndexError", .value = "\"hello\"" },
    .{ .type = ">string | IndexError", .value = "\"world\"" },
    .{ .type = "int", .value = "0" },
    .{ .type = "float", .value = "0.0" },
    .{ .type = "byte", .value = "0x00" },
    .{ .type = "tetra", .value = "false" },
    .{ .type = "string", .value = "\"\"" },
    .{ .type = "string", .value = "\"int\"" },
    .{ .type = "string", .value = "\"byte\"" },
    .{ .type = "string", .value = "\"float\"" },
    .{ .type = "string", .value = "\"string\"" },
    .{ .type = "string", .value = "\"tetra\"" },
    .{ .type = "string", .value = "\"array\"" },
    .{ .type = "string", .value = "\"struct\"" },
    .{ .type = "string", .value = "\"Employee\"" },
    .{ .type = "string", .value = "\"enum\"" },
    .{ .type = "string", .value = "\"Color\"" },
    .{ .type = "string", .value = "\"map\"" },
};

var total_passed: usize = 0;
var total_failed: usize = 0;

fn runDoxaCommandEx(allocator: std.mem.Allocator, path: []const u8, input: ?[]const u8) ![]const u8 {
    var arena = std.heap.ArenaAllocator.init(allocator);
    defer arena.deinit();
    const child_allocator = arena.allocator();

    const exe_path = try fs.path.join(allocator, &[_][]const u8{ "zig-out", "bin", "doxa" });
    defer allocator.free(exe_path);

    var child = process.Child.init(&[_][]const u8{ exe_path, "run", path }, child_allocator);
    child.cwd = ".";
    child.stdout_behavior = .Pipe;
    child.stderr_behavior = .Pipe;
    if (input != null) child.stdin_behavior = .Pipe;

    try child.spawn();

    if (input) |input_data| {
        try child.stdin.?.writer().writeAll(input_data);
        child.stdin.?.close();
        // Avoid double-close on Windows: Child.wait() will cleanup streams
        child.stdin = null;
    }

    const stdout = try child.stdout.?.reader().readAllAlloc(child_allocator, std.math.maxInt(usize));
    const stderr = try child.stderr.?.reader().readAllAlloc(child_allocator, std.math.maxInt(usize));
    const term = try child.wait();

    if (term.Exited != 0) {
        std.debug.print("Command failed with exit code {}:\n", .{term.Exited});
        std.debug.print("stderr: {s}\n", .{stderr});
        return error.CommandFailed;
    }

    return try allocator.dupe(u8, stdout);
}

fn runDoxaCommand(allocator: std.mem.Allocator, path: []const u8) ![]const u8 {
    return runDoxaCommandEx(allocator, path, null);
}

//this function will pipe a char to a doxa command and return the output
fn runDoxaCommandWithInput(allocator: std.mem.Allocator, path: []const u8, input: []const u8) ![]const u8 {
    return runDoxaCommandEx(allocator, path, input);
}

<<<<<<< HEAD
fn runPeekTest(allocator: std.mem.Allocator, test_name: []const u8, path: []const u8, expected_results: []const result) !void {
=======
// print test is for tests which use the print operator for output
fn runTest(allocator: std.mem.Allocator, test_name: []const u8, path: []const u8, expected_results: anytype, input: ?[]const u8, mode: Mode) !test_results {
>>>>>>> bdef5aa5
    std.debug.print("\n=== Running {s} test ===\n", .{test_name});
    defer std.debug.print("\n=== {s} test complete ===\n", .{test_name});

    std.debug.print("Running doxa command with {s}...\n", .{path});
    const output = try runDoxaCommand(allocator, path);
    defer allocator.free(output);

    std.debug.print("Parsing output...\n", .{});
<<<<<<< HEAD
    const outputs = try parsePeekResult(output, allocator);
=======

    if (mode == .PRINT) {
        return try validatePrintResults(output, expected_results, allocator);
    } else if (mode == .PEEK) {
        return try validatePeekResults(output, expected_results, allocator);
    }

    return .{ .passed = 0, .failed = 0 };
}

fn validatePrintResults(output: []const u8, expected_results: anytype, allocator: std.mem.Allocator) !test_results {
    const outputs = try parsePrintOutput(output, allocator);
    defer outputs.deinit();

    var i: usize = 0;
    var all_passed = true;
    while (i < outputs.items.len and i < expected_results.len) : (i += 1) {
        if (std.mem.eql(u8, outputs.items[i], expected_results[i].value)) {
            continue;
        }
        std.debug.print("Test {d} failed\n", .{i});
        std.debug.print("Expected: {s} found {s}\n", .{ expected_results[i].value, outputs.items[i] });
        all_passed = false;
        break;
    }

    if (all_passed) {
        std.debug.print("✓ All {d} test cases passed\n", .{i});
        return .{ .passed = i, .failed = 0 };
    } else {
        std.debug.print("✗ Test failed at case {d}\n", .{i});
        return .{ .passed = i, .failed = 1 };
    }
}

fn validatePeekResults(output: []const u8, expected_results: anytype, allocator: std.mem.Allocator) !test_results {
    const outputs = try parsePeekOutput(output, allocator);
>>>>>>> bdef5aa5
    defer outputs.deinit();

    var i: usize = 0;
    var all_passed = true;
    while (i < outputs.items.len and i < expected_results.len) : (i += 1) {
        if (std.mem.eql(u8, outputs.items[i].value, expected_results[i].value)) {
            continue;
        }
        std.debug.print("Test {d} failed\n", .{i});
        std.debug.print("Expected: {s} found {s}\n", .{ expected_results[i].value, outputs.items[i].value });
        all_passed = false;
        break;
    }

    if (all_passed) {
        std.debug.print("✓ All {d} test cases passed\n", .{i});
        return .{ .passed = i, .failed = 0 };
    } else {
        std.debug.print("✗ Test failed at case {d}\n", .{i});
        return .{ .passed = i, .failed = 1 };
    }
}

test "big file" {
    var arena = std.heap.ArenaAllocator.init(std.heap.page_allocator);
    defer arena.deinit();
    const allocator = arena.allocator();

    const result = try runTest(allocator, "big file", "./test/misc/bigfile.doxa", expected_bigfile_results[0..], null, .PEEK);
    total_passed += result.passed;
    total_failed += result.failed;
    // Remove the error return - just track the results
}

test "brainfuck" {
    var arena = std.heap.ArenaAllocator.init(std.heap.page_allocator);
    defer arena.deinit();
    const allocator = arena.allocator();

    const result = try runTest(allocator, "brainfuck", "./test/examples/brainfuck.doxa", expected_brainfuck_results[0..], "f\n", .PRINT);
    total_passed += result.passed;
    total_failed += result.failed;
    // Remove the error return - just track the results
}

test "complex print" {
    var arena = std.heap.ArenaAllocator.init(std.heap.page_allocator);
    defer arena.deinit();
    const allocator = arena.allocator();

    const result = try runTest(allocator, "complex print", "./test/misc/complex_print.doxa", expected_complex_print_results[0..], null, .PRINT);
    total_passed += result.passed;
    total_failed += result.failed;
    // Remove the error return - just track the results
}

test "expressions" {
    var arena = std.heap.ArenaAllocator.init(std.heap.page_allocator);
    defer arena.deinit();
    const allocator = arena.allocator();

    const result = try runTest(allocator, "expressions", "./test/misc/expressions.doxa", expected_expressions_results[0..], null, .PEEK);
    total_passed += result.passed;
    total_failed += result.failed;
    // Remove the error return - just track the results
}

<<<<<<< HEAD
fn parsePrintResult(output: []const u8, allocator: std.mem.Allocator) !std.ArrayList(result) {
    var outputs = std.ArrayList(result).init(allocator);
    return outputs;
    var lines = std.mem.splitScalar(u8, output, '\n');
    while (lines.next()) |line| {
        const foundType = grabType(line);
        const foundValue = grabValue(line);
        try outputs.append(.{ .type = foundType, .value = foundValue });
    }
    return outputs;
}

fn parsePeekResult(output: []const u8, allocator: std.mem.Allocator) !std.ArrayList(result) {
    var outputs = std.ArrayList(result).init(allocator);
=======
test "methods" {
    var arena = std.heap.ArenaAllocator.init(std.heap.page_allocator);
    defer arena.deinit();
    const allocator = arena.allocator();

    const result = try runTest(allocator, "methods", "./test/misc/methods.doxa", expected_methods_results[0..], "f\n", .PEEK);
    total_passed += result.passed;
    total_failed += result.failed;
    // Remove the error return - just track the results
}

test "summary" {
    std.debug.print("\n=============================\n", .{});
    std.debug.print(" TEST SUMMARY", .{});
    std.debug.print("\n=============================\n", .{});
    std.debug.print("Total test cases passed: {d}\n", .{total_passed});
    std.debug.print("Total test cases failed: {d}\n", .{total_failed});

    if (total_failed == 0) {
        std.debug.print("🎉 ALL TESTS PASSED! 🎉\n", .{});
    } else {
        std.debug.print("❌ {d} TEST(S) FAILED!\n", .{total_failed});
    }
    std.debug.print("=============================\n", .{});
}

fn parsePeekOutput(output: []const u8, allocator: std.mem.Allocator) !std.ArrayList(peek_result) {
    var outputs = std.ArrayList(peek_result).init(allocator);
>>>>>>> bdef5aa5

    var lines = std.mem.splitScalar(u8, output, '\n');
    while (lines.next()) |line| {
        var j = std.mem.indexOf(u8, line, "]") orelse 0;
        if (j == 0) break;
        const lineWithVar = line[j + 1 ..];
        j = std.mem.indexOf(u8, lineWithVar, ":") orelse unreachable;
        const lineWithoutVar = lineWithVar[j + 3 ..];
        const foundType = grabType(lineWithoutVar);
        const foundValue = grabValue(lineWithoutVar);

        // Create and append a new result
        try outputs.append(.{
            .type = foundType,
            .value = foundValue,
        });
    }
    return outputs;
}

fn parsePrintOutput(output: []const u8, allocator: std.mem.Allocator) !std.ArrayList([]const u8) {
    var outputs = std.ArrayList([]const u8).init(allocator);

    var lines = std.mem.splitScalar(u8, output, '\n');
    while (lines.next()) |line| {
        if (line.len == 0) continue;

        // For print output, we just get the raw value
        try outputs.append(line);
    }
    return outputs;
}

fn grabType(output: []const u8) []const u8 {
    var foundType: []const u8 = "";
    for (output, 0..) |_, i| {
        if (output[i] == ' ' and output[i + 1] == 'i' and output[i + 2] == 's') {
            foundType = output[0..i];
            break;
        }
    }
    return foundType;
}

fn grabValue(output: []const u8) []const u8 {
    const i = std.mem.indexOf(u8, output, "is") orelse 0;
    if (i == 0) unreachable;
    const trimmedLine = output[i + 3 ..];
    return trimmedLine;
}

fn inferTypeFromValue(value: []const u8) []const u8 {
    if (std.mem.startsWith(u8, value, "0x")) {
        return "byte";
    } else if (std.mem.indexOf(u8, value, ".") != null) {
        return "float";
    } else if (std.mem.startsWith(u8, value, "\"") and std.mem.endsWith(u8, value, "\"")) {
        return "string";
    } else if (std.mem.eql(u8, value, "true") or std.mem.eql(u8, value, "false")) {
        return "tetra";
    } else {
        return "int";
    }
}<|MERGE_RESOLUTION|>--- conflicted
+++ resolved
@@ -358,12 +358,8 @@
     return runDoxaCommandEx(allocator, path, input);
 }
 
-<<<<<<< HEAD
-fn runPeekTest(allocator: std.mem.Allocator, test_name: []const u8, path: []const u8, expected_results: []const result) !void {
-=======
 // print test is for tests which use the print operator for output
 fn runTest(allocator: std.mem.Allocator, test_name: []const u8, path: []const u8, expected_results: anytype, input: ?[]const u8, mode: Mode) !test_results {
->>>>>>> bdef5aa5
     std.debug.print("\n=== Running {s} test ===\n", .{test_name});
     defer std.debug.print("\n=== {s} test complete ===\n", .{test_name});
 
@@ -372,9 +368,6 @@
     defer allocator.free(output);
 
     std.debug.print("Parsing output...\n", .{});
-<<<<<<< HEAD
-    const outputs = try parsePeekResult(output, allocator);
-=======
 
     if (mode == .PRINT) {
         return try validatePrintResults(output, expected_results, allocator);
@@ -412,7 +405,6 @@
 
 fn validatePeekResults(output: []const u8, expected_results: anytype, allocator: std.mem.Allocator) !test_results {
     const outputs = try parsePeekOutput(output, allocator);
->>>>>>> bdef5aa5
     defer outputs.deinit();
 
     var i: usize = 0;
@@ -480,22 +472,6 @@
     // Remove the error return - just track the results
 }
 
-<<<<<<< HEAD
-fn parsePrintResult(output: []const u8, allocator: std.mem.Allocator) !std.ArrayList(result) {
-    var outputs = std.ArrayList(result).init(allocator);
-    return outputs;
-    var lines = std.mem.splitScalar(u8, output, '\n');
-    while (lines.next()) |line| {
-        const foundType = grabType(line);
-        const foundValue = grabValue(line);
-        try outputs.append(.{ .type = foundType, .value = foundValue });
-    }
-    return outputs;
-}
-
-fn parsePeekResult(output: []const u8, allocator: std.mem.Allocator) !std.ArrayList(result) {
-    var outputs = std.ArrayList(result).init(allocator);
-=======
 test "methods" {
     var arena = std.heap.ArenaAllocator.init(std.heap.page_allocator);
     defer arena.deinit();
@@ -524,7 +500,6 @@
 
 fn parsePeekOutput(output: []const u8, allocator: std.mem.Allocator) !std.ArrayList(peek_result) {
     var outputs = std.ArrayList(peek_result).init(allocator);
->>>>>>> bdef5aa5
 
     var lines = std.mem.splitScalar(u8, output, '\n');
     while (lines.next()) |line| {
